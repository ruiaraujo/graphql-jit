{
  "name": "graphql-jit",
  "version": "0.4.3",
  "description": "GraphQL JIT Compiler to JS",
  "main": "dist/index.js",
  "types": "./dist/index.d.ts",
  "author": "Rui Araujo",
  "license": "MIT",
  "repository": {
    "type": "git",
    "url": "git@github.com:ruiaraujo/graphql-jit.git"
  },
  "scripts": {
    "precommit": "lint-staged",
    "prepublishOnly": "yarn && yarn build",
    "format": "prettier --no-config --write 'src/**/*.ts' '*.js'",
    "check-format": "prettier --no-config -l 'src/**/*.ts' '*.js'",
    "lint": "tslint --project .",
    "lint-fix": "tslint --project . --fix",
    "build": "tsc",
    "test": "jest",
    "mutation-test": "stryker run",
    "codecov": "codecov"
  },
  "files": [
    "dist/*"
  ],
  "jest": {
    "moduleFileExtensions": [
      "ts",
      "js",
      "json"
    ],
    "testEnvironment": "node",
    "testRegex": "(/tests/.*|(\\.|/)test)\\.ts$",
    "transform": {
      "^.+\\.ts$": "ts-jest"
    },
    "coverageThreshold": {
      "global": {
        "branches": 95,
        "functions": 96,
        "lines": 96,
        "statements": 96
      }
    }
  },
  "peerDependencies": {
    "graphql": ">=14"
  },
  "devDependencies": {
    "@stryker-mutator/core": "^2.0.0",
    "@stryker-mutator/jest-runner": "^2.0.0",
    "@stryker-mutator/typescript": "^2.0.0",
    "@types/benchmark": "^1.0.31",
    "@types/jest": "^24.0.11",
    "@types/lodash.memoize": "^4.1.6",
    "@types/lodash.merge": "^4.6.6",
    "@types/lodash.mergewith": "^4.6.6",
    "@types/node": "^10.17.26",
    "benchmark": "^2.1.4",
    "codecov": "^3.3.0",
<<<<<<< HEAD
    "fast-json-stringify": "^2.2.3",
    "graphql": "^15.0.0",
    "graphql-tools": "^4.0.4",
=======
    "graphql": "^15.1.0",
    "@graphql-tools/schema": "^6.0.10",
>>>>>>> 8f84988b
    "jest": "^24.7.1",
    "lint-staged": "^8.1.5",
    "prettier": "^1.16.4",
    "ts-jest": "^24.0.2",
    "ts-node": "^8.0.3",
    "tslint": "^5.15.0",
    "tslint-config-prettier": "^1.18.0",
    "tslint-plugin-prettier": "^2.0.1",
    "typescript": "^3.9.5"
  },
  "dependencies": {
    "generate-function": "^2.3.1",
    "lodash.memoize": "^4.1.2",
    "lodash.merge": "4.6.2",
    "lodash.mergewith": "4.6.2"
  },
  "lint-staged": {
    "linters": {
      "*.ts": [
        "tslint -c tslint.json -p tsconfig.json --fix",
        "prettier --no-config --write",
        "git add"
      ],
      "*.{graphql,js,md,json,yaml,yml}": [
        "prettier --no-config --write",
        "git add"
      ]
    }
  }
}<|MERGE_RESOLUTION|>--- conflicted
+++ resolved
@@ -60,14 +60,9 @@
     "@types/node": "^10.17.26",
     "benchmark": "^2.1.4",
     "codecov": "^3.3.0",
-<<<<<<< HEAD
     "fast-json-stringify": "^2.2.3",
-    "graphql": "^15.0.0",
-    "graphql-tools": "^4.0.4",
-=======
     "graphql": "^15.1.0",
     "@graphql-tools/schema": "^6.0.10",
->>>>>>> 8f84988b
     "jest": "^24.7.1",
     "lint-staged": "^8.1.5",
     "prettier": "^1.16.4",
